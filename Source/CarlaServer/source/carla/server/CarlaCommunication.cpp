#include "CarlaCommunication.h"

#include "carla_protocol.pb.h"
#include "../CarlaServer.h"

#include <iostream>

namespace carla {
namespace server {

  // -- Static methods ---------------------------------------------------------

  template<typename ERROR_CODE>
  static void logTCPError(const std::string &text, const ERROR_CODE &errorCode) {
    std::cerr << "CarlaConnection - TCP Server: " << text << ": " << errorCode.message() << std::endl;
  }


  // This is the thread that sends a string over the TCP socket.
  static void serverWorkerThread(
      TCPServer &server,
      thread::AsyncReaderJobQueue<Reward_Values> &thr,
      const std::unique_ptr<Protocol> &proto,
      const Reward_Values &rwd
      ) {
    if (!thr.getRestart()) {
      std::string message;

      Reward reward;
      proto->LoadReward(reward, rwd);

      bool correctSerialize = reward.SerializeToString(&message);

      TCPServer::error_code error;

      if (correctSerialize) {
        server.writeString(message, error);
        //server.writeString("reward", error);

        if (error) { logTCPError("Failed to send", error); }

        if (!server.Connected()) {
          thr.reconnect();
        }

      } else {
        logTCPError("Falied to serialize", error);
      }
    }
  }

  // This is the thread that listens for string over the TCP socket.
  static std::unique_ptr<std::string> clientWorkerThread(TCPServer &server, thread::AsyncWriterJobQueue<std::string> &thr) {
    auto message = std::make_unique<std::string>();
    bool success = false;

    do {

      if (!thr.getRestart()) {
        TCPServer::error_code error;

        success = server.readString(*message, error);

        if (error && (error != boost::asio::error::eof)) { // eof is expected.
          logTCPError("Failed to read", error);
          return nullptr;
        }

        if (!server.Connected()) {
          thr.reconnect();
          break;
        }
      }

    } while (!success);

    return message;
  }

  // This is the thread that listens  a string over the TCP world socket.
  static std::unique_ptr<std::string> worldReceiveThread(TCPServer &server, thread::AsyncReadWriteJobQueue<std::string, std::string> &thr) {
    auto message = std::make_unique<std::string>();
    bool success = false;

    do {

      if (!thr.getRestart()) {
        TCPServer::error_code error;

        success = server.readString(*message, error);
        if (error && (error != boost::asio::error::eof)) { // eof is expected.
          logTCPError("Failed to read world", error);
          return nullptr;
        }

        if (!server.Connected()) {
          thr.reconnect();
          break;
        }
      }

    } while (!success);

    return message;
  }

  // This is the thread that sends a string over the TCP world socket.
  static void worldSendThread(TCPServer &server, thread::AsyncReadWriteJobQueue<std::string, std::string> &thr, const std::string &message) {
    if (!thr.getRestart()) {
      TCPServer::error_code error;

      server.writeString(message, error);

      if (error) {
        logTCPError("Failed to send world", error);
      }

      if (!server.Connected()) {
        thr.reconnect();
      }
    }
  }

  static void Connect(TCPServer &server, CarlaCommunication &communication) {
    std::cout << "Waiting... port: " << server.port << std::endl;
    server.AcceptSocket();

    communication.checkRestart();
  }

  static void ReconnectAll(CarlaCommunication &communication) {
    /// @todo This blocks every CarlaCommunication with a single mutex.
    static std::mutex MUTEX;
    std::lock_guard<std::mutex> lock(MUTEX);

    if (!communication.needsRestart()) {

      std::cout << " ---- RECONNECT ALL ...." << std::endl;

      if (!communication.getWorldThread().getRestart()) {
        std::cout << " ---- RESTART WORLD ...." << std::endl;
        communication.restartWorld();
        communication.getWorldThread().restart();
      }

      if (!communication.getServerThread().getRestart()) {
        std::cout << " ---- RESTART SERVER ...." << std::endl;
        communication.restartServer();
        communication.getServerThread().restart();
      }

      if (!communication.getClientThread().getRestart()) {
        std::cout << " ---- RESTART CLIENT ...." << std::endl;
        communication.restartClient();
        communication.getClientThread().restart();
      }

      communication.restart();
    }
  }

  CarlaCommunication::CarlaCommunication(int worldPort, int writePort, int readPort) :
    _world(worldPort),
    _server(writePort),
    _client(readPort),
    _needsRestart(false),
    _proto(std::make_unique<Protocol>(this)),
    _worldThread{
      [this]() { return worldReceiveThread(this->_world, this->_worldThread); },
      [this](const std::string & msg) { worldSendThread(this->_world, this->_worldThread, msg); },
      [this]() { Connect(this->_world, *this); },
      [this]() { ReconnectAll(*this); }
    },
    _serverThread{
      [this](const Reward_Values &rwd) { serverWorkerThread(this->_server, this->_serverThread, this->_proto, rwd); },
      [this]() { Connect(this->_server, *this); },
      [this]() { ReconnectAll(*this); }
    },
    _clientThread{
      [this]() { return clientWorkerThread(this->_client, this->_clientThread); },
      [this]() { Connect(this->_client, *this); },
      [this]() { ReconnectAll(*this); }
    } {}

  void CarlaCommunication::sendReward(std::unique_ptr<Reward_Values> values) {
    _serverThread.push(std::move(values));
  }

  bool CarlaCommunication::tryReadControl(float &steer, float &gas) {
    steer = 0.0f;
    gas = 0.0f;

    auto message = _clientThread.tryPop();
    if (message == nullptr) { return false; }

    Control control;
    if (!control.ParseFromString(*message)) { return false; }

    steer = control.steer();
    gas = control.gas();

    return true;
  }

  void CarlaCommunication::sendWorld(const uint32_t scenes) {
    //ClearThreads
    _worldThread.clear();
    _clientThread.clear();
    _serverThread.clear();

    World world;
    constexpr int modes = 0; /// @todo #18
    _proto->LoadWorld(world, modes, scenes);

    auto message = std::make_unique<std::string>();
    if (world.SerializeToString(message.get())) {
      _worldThread.push(std::move(message));
    }
  }

  void CarlaCommunication::sendScene(const Scene_Values &values) {
<<<<<<< HEAD

=======
>>>>>>> c587a0e4
    Scene scene;
    _proto->LoadScene(scene, values);

    auto message = std::make_unique<std::string>();

    if (scene.SerializeToString(message.get())) {
      _worldThread.push(std::move(message));
    }
  }

  void CarlaCommunication::sendReset() {
    EpisodeReady eReady;
    eReady.set_ready(true);

    auto message = std::make_unique<std::string>();
    if (eReady.SerializeToString(message.get())) {
      _worldThread.push(std::move(message));
    }
  }

  bool CarlaCommunication::tryReadSceneInit(uint32_t &scene) {
    scene = 0u;

    std::unique_ptr<std::string> info = _worldThread.tryPop();
    if (info == nullptr) { return false; }

    SceneInit sceneInit;

    if (!sceneInit.ParseFromString(*info)) { return false; }

    scene = sceneInit.scene();
    return true;
  }

  bool CarlaCommunication::tryReadEpisodeStart(uint32_t &start_index, uint32_t &end_index) {
    start_index = 0;
    end_index = 0;

    std::unique_ptr<std::string> startData = _worldThread.tryPop();
    if (startData == nullptr) { return false; }

    EpisodeStart episodeStart;
    if (!episodeStart.ParseFromString(*startData)) { return false; }

    start_index = episodeStart.start_index();
    end_index = episodeStart.end_index();

    return true;
  }

  bool CarlaCommunication::tryReadRequestNewEpisode() {
    std::unique_ptr<std::string> request = _worldThread.tryPop();

    if (request == nullptr) { return false; }

    RequestNewEpisode reqEpisode;

    if (!reqEpisode.ParseFromString(*request)) {
      _worldThread.undoPop(std::move(request));
      return false;
    } else { return true; }
  }

  void CarlaCommunication::restartServer() {
    _server.close();
  }

  void CarlaCommunication::restartWorld() {
    _world.close();
  }

  void CarlaCommunication::restartClient() {
    _client.close();
  }

  void CarlaCommunication::checkRestart() {
    if (_needsRestart && _world.Connected() &&
        _client.Connected() && _server.Connected()) {
      _needsRestart = false;
    }
  }

  thread::AsyncReaderJobQueue<Reward_Values> &CarlaCommunication::getServerThread() {
    return _serverThread;
  }

  thread::AsyncWriterJobQueue<std::string> &CarlaCommunication::getClientThread() {
    return _clientThread;
  }

  thread::AsyncReadWriteJobQueue<std::string, std::string> &CarlaCommunication::getWorldThread() {
    return _worldThread;
  }

  bool CarlaCommunication::worldConnected() {
    return _world.Connected();
  }

  bool CarlaCommunication::clientConnected() {
    return _client.Connected();
  }

  bool CarlaCommunication::serverConnected() {
    return _server.Connected();
  }

  bool CarlaCommunication::needsRestart() {
    return _needsRestart;
  }

  void CarlaCommunication::restart() {
    _needsRestart = true;
  }

}
}<|MERGE_RESOLUTION|>--- conflicted
+++ resolved
@@ -219,10 +219,7 @@
   }
 
   void CarlaCommunication::sendScene(const Scene_Values &values) {
-<<<<<<< HEAD
-
-=======
->>>>>>> c587a0e4
+
     Scene scene;
     _proto->LoadScene(scene, values);
 
