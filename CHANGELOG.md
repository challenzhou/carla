<<<<<<< HEAD
## Latest changes

  * Updated the Python API to enable the user to acquire a traffic light's pole index and all traffic lights in it's group
  * Updated the Python API to enable the retrieval of a vehicle's speed limit and impacting traffic light
  * Added functionality to the Python API to the allow control over traffic lights
  * Fixed global route planner to handle round about turns and made the code consistent with local planner
  * Basic agent integrated with global router
  * Fixed local planner to avoid premature route pruning at path overlaps
=======
## Latest Changes

  * Fixed `manual_control.py` and `no_rendering_mode.py` to prevent crashes when used in "no rendering mode"
  * Refactored `no_rendering_mode.py` to improve performance and interface
>>>>>>> 5e8964ca

## CARLA 0.9.3

  * Upgraded to Unreal Engine 4.21
  * Upgraded Boost to 1.69.0
  * New Town04 (biggest so far), includes a freeway, new bridge and road barrier, a nicer landscape based on height-map, and new street props
  * New Town05, adding more variety of intersections for the scenario runner
  * Redesigned pedestrian models and animations (walk and idle) for male and female characters
  * Added sensor for detecting obstacles (ray-cast based)
  * Added sensor GNSS (GPS)
  * Basic agent integrated with global router
  * Added a few methods to manage an actor:
    - set_velocity: for setting the linear velocity
    - set_angular_velocity: for setting the angular velocity
    - get_angular_velocity: for getting the angular velocity
    - add_impulse: for applying an impulse (in world axis)
  * Renamed vehicle.get_vehicle_control() to vehicle.get_control() to be consistent with walkers
  * Added new mesh for traffic lights
  * Added new pine tree assets, with their LODs finely tuned for performance
  * Added point transformation functionality for LibCarla and PythonAPI
  * Added "sensor_tick" attribute to sensors (cameras and lidars) to specify the capture rate in seconds
  * Added Export/Import map tools
  * Added "get_forward_vector()" to rotation and transform, retrieves the unit vector on the rotation's X-axis
  * Added support for Deepin in PythonAPI's setup.py
  * Added support for spawning and controlling walkers (pedestrians)
  * Updated BasicAgent to allow setting target_speed and handle US-style traffic lights properly
  * OpenDriveActor has been rewritten using the Waypoint API, this has fixed some bugs
  * Remove crash reporter from packaged build
  * Improved simulator fatal error handling, now uses UE4 fatal error system
  * LibCarla server pipeline now compiles with exceptions disabled for better performance and compatibility with UE4
  * Fixed TCP accept error, too many open files while creating and destroying a lot of sensors
  * Fixed lost error messages in client-side, now when a request fails it reports the reason
  * Fixed global route planner to handle round about turns and made the code consistent with local planner
  * Fixed local planner to avoid premature route pruning at path overlaps
  * Fixed autopilot direction not properly initialized that interfered with the initial raycast direction
  * Fixed crash when an actor was destroyed but not de-registered, e.g. falling out of world bounds

## CARLA 0.9.2

  * Updated ROS bridge for CARLA 0.9.X (moved to its own repository)
  * Added Python API "agents" extension, includes
    - Global route planner based on the Waypoints API (compatible with OpenDrive)
    - BasicAgent: new client agent that can drive to a given coordinate of the map using the waypoint API and PID controllers, attending to other vehicles and traffic lights
    - RoamingAgent: new client agent that can drive at different speeds following waypoints based on PID controllers, attending to other vehicles and traffic lights
    - LocalPlanner functionality to navigate waypoints using PID controllers
    - LateralControl and LongitudinalControl PIDs
  * Added support for manual gear shifting
  * Added "role_name" attribute to actors to easily identify the "hero" vehicle
  * Changed traffic lights in Town03 to American style
  * Added new junction types with only stop signs
  * Updates to documentation and tutorials
  * Simulator now starts by default in windowed mode
  * CMake version required downgraded to 3.5 for better compatibility
  * Fixed waypoints height were all placed at zero height
  * Fixed actors in world.get_actors() missing parent actor
  * Fixed some vehicles losing their wheels after calling set_simulate_physics
  * Fixed bounding box of Lincoln MkZ
  * Several fixes and improvements to OpenDriveActor

## CARLA 0.9.1

  * New town: Town03
    - Created with Vector Zero's RoadRunner (including OpenDrive information of the road layout)
    - Bigger and more diverse
    - More road variety: multiple lanes and lane markings, curves at different angles, roundabout, elevation, tunnel
  * Lots of improvements to the Python API
    - Support for Python 3
    - Support for retrieving and changing lighting and weather conditions
    - Migrated Lidar sensor
    - Migrated image converter methods: Depth, LogarithmicDepth, and CityScapesPalette
    - Migrated IO methods for sensor data, "save_to_disk" available for PNG, JPEG, TIFF, and PLY
    - Added support for requesting the list of all the actors alive in the current world, `world.get_actors()`
    - `world.get_actors()` returns an `ActorList` object with `filter` functionality and lazy initialization of actors
    - Added collision event sensor, "sensor.other.collision", that triggers a callback on each collision to the actor it is attached to
    - Added lane detector sensor, "sensor.other.lane_detector", that detects lane invasion events
    - Added `carla.Map` and `carla.Waypoint` classes for querying info about the road layout
      - Added methods for converting and saving the map as OpenDrive format
      - Added `map.get_spawn_points()` to retrieve the recommended spawn points for vehicles
      - Added `map.get_waypoint(location)` to query the nearest waypoint
      - Added `map.generate_waypoints(distance)` to generate waypoints all over the map at an approximated distance
      - Added `map.get_topology()` for getting a list the tuples of waypoints that define the edges of the road graph
      - Added `waypoint.next(distance)` to retrieve the list of the waypoints at a distance that can be driven from this waypoint
    - Added `parent` attributes to actors, not None if the actor is attached to another actor
    - Added `semantic_tags` to actors containing the list of tags of all of its components
    - Added methods for retrieving velocity and acceleration of actors
    - Added function to enable/disable simulating physics on an actor, `actor.set_simulate_physics(enabled=True)`
    - Added bounding boxes to vehicles, `vehicle.bounding_box` property
    - Exposed last control applied to vehicles, `vehicle.get_vehicle_control()`
    - Added a "tick" message containing info of all the actors in the scene
      - Executed in the background and cached
      - Added `world.wait_for_tick()` for blocking the current thread until a "tick" message is received
      - Added `world.on_tick(callback)` for executing a callback asynchronously each time a "tick" message is received
      - These methods return/pass a `carla.Timestamp` object containing, frame count, delta time of last tick, global simulation time, and OS timestamp
      - Methods retrieving actor's info, e.g. `actor.get_transform()`, don't need to connect with the simulator, which makes these calls quite cheap
    - Allow drawing debug shapes from Python: points, lines, arrows, boxes, and strings (`world.debug.draw_*`)
    - Added id (id of current episode) and map name to `carla.World`
    - Exposed traffic lights and signs as actors. Traffic lights have a specialized actor class that has the traffic light state (red, green, yellow) as property
    - Added methods for accessing and modifying individual items in `carla.Image` (pixels) and `carla.LidarMeasurement` (locations)
    - Added `carla.Vector3D` for (x, y, z) objects that are not a `carla.Location`
    - Removed `client.ping()`, `client.get_server_version()` accomplishes the same
    - Renamed `contains_X()` methods to `has_X()`
    - Changed `client.set_timeout(seconds)` to use seconds (float) instead of milliseconds
    - Allow iterating attributes of an Actor's Blueprint
    - Fixed wildcard filtering issues, now "vehicle.*" or "*bmw*" patterns work too
    - Fixed `actor.set_transform()` broken for attached actors
  * More Python example scripts and improved the present ones
    - Now all the scripts use the list of recommended spawn points for each map
    - Renamed "example.py" to "tutorial.py", and updated it with latest changes in API
    - Added timeout to the examples
    - "manual_control.py" performance has been improved while having more measurements
    - "manual_control.py" now has options to change camera type and position
    - "manual_control.py" now has options to iterate weather presets
    - "manual_control.py" now has a fancier HUD with lots of info, and F1 key binding to remove it
    - Added "dynamic_weather.py" to change the weather in real-time (the one used in the video)
    - Added "spawn_npc.py" to quickly add a lot of NPC vehicles to the simulator
    - Added "spawn_npc.py --safe" to only add non-problematic vehicles
    - "vehicle_gallery.py" also got some small fixes
  * Asset and content improvements
    - New vehicle: Lincoln MKZ 2017
    - Refactored weather system, parametrized to make it easier to use
    - Improved control of bikes and motorbikes, still not perfect but causes less accidents
    - Added building block generator system
    - Misc city assets: New building, tunnel columns, rail-road bridges, new textures, new urban props
    - Adjusted vehicle physics and center of mass
    - Adjusted the maximum distance culling for foliage
    - Adjusted pedestrian animations and scale issues (not yet available with new API though)
    - Improved map building blueprints, spline based asset repeaters, and wall building tools
    - Replaced uses of Unreal's Foliage system with standard static meshes to work around a visual bug in Linux systems
    - Fixed filenames too long when packing the project on Windows
    - Fixed "SplineMeshRepeater" loses its collider mesh from time to time
    - Standardized asset nomenclature
  * New system for road information based on OpenDrive format
    - Added new map classes for querying info about the road layout and topology
    - Added methods for finding closest point on the road
    - Added methods for generating and iterating waypoints based on the road layout
    - Added OpenDrive parser to convert OpenDrive files to our map data structures
  * Other miscellaneous improvements and fixes
    - Fixed single channel Lidar crash (by @cwecht)
    - Fixed command-line argument `-carla-settings` fails to load absolute paths (by @harlowja)
    - Added an option to command-line to change quality level when launching the simulator, `-quality-level=Low`
    - Added ROS bridge odometry message (by @ShepelIlya)
    - New lens distortion shader, sadly not yet integrated with our cameras :(
    - New Docker tutorial
    - Disabled texture streaming to avoid issue of textures not loading in scene captures
    - Adjusted scene capture camera gamma to 2.4
    - Fixed leaking objects in simulation when despawning a vehicle. Now Pawn's controller is destroyed too if necessary when destroying an Actor
    - Fixed overflow on platform time-stamp, now it uses `double`
    - Upgraded @rpclib to fix crash when client exits too fast (rpclib/PR#167)
    - Moved "PythonClient" inside deprecated folder to avoid confusion
    - Refactored sensor related code
      - New plugin system for sensors that simplifies adding sensors, mini-tutorial at #830
      - Compile-time dispatcher for sensors and serializers
  * Improvements to the streaming library
    - Added multi-streams for streaming simultaneously to multiple clients (used by the "tick" message)
    - Messages re-use allocated memory when possible
    - Allows unsubscribing from a stream
    - Fixed client receives interleaved sensor messages, some messages can be discarded if connection is too slow though
    - Fixed streaming client fails to connect in Windows
    - Fixed streaming client keeps trying to reconnect after destroying a sensor
  * Refactored client C++ API
    - Python GIL is released whenever possible to avoid blocking
    - Fixed deadlock when closing the simulator while a client is connected
    - Fixed crash on simulator shutdown if a client has connected at some point
    - Set methods are now sent async which greatly improves performance in the client-side
    - Vehicle control is cached and not sent if haven't changed
    - Suppressed exceptions in destructors
  * Other development improvements
    - Improved Linux Makefile, fine-grained targets to reduce compilation times in development
    - Workaround for "setup.py" to link against "libcarla_client.a" again (Linux only)
    - Added support for ".gtest" file, each line of this file is passed to GTest executables as arguments when running `make check` targets
    - Python eggs are also archived on Jenkins to easily get them without downloading the full package
    - Added uncrustify config file for formatting UE4 C++ code

## CARLA 0.9.0

  * Upgraded to Unreal Engine 4.19
  * Redesign of the networking architecture
    - Allows any number of clients to connect simultaneously
    - Now is possible to add and remove at any time any vehicle or camera
    - Now is possible to control any vehicle or camera
    - Now is possible to place cameras anywhere
    - Reduced to two ports instead of three
    - First port uses an RPC protocol based on [rpclib](http://rpclib.net/)
    - Second port is for the streaming of the sensor data
  * Redesign of the Python API
    - Actors and sensors are now exposed in the API and can be independently controlled
    - The Python module is built in C++, with significant performance gain in some operations
    - Many functionality haven't been ported yet, so expect a lot of things missing
  * Redesign of the build system to accommodate the changes in dependencies
    - Everything can be done now with the Makefile
    - For the moment only Linux is supported, sorry
  * Massive clean up of all unused assets
  * Some aesthetic fixes to the vehicles

## CARLA 0.8.4

  * Community contribution: ROS bridge by @laurent-george
  * New vehicle: Tesla Model 3
  * Added an option to _"CarlaSettings.ini"_ to disable bikes and motorbikes
  * Fixed missing collision of vehicles introduced in 0.8.3
  * Improved stability of bikes and motorbikes
  * Improved autopilot turning behaviour at intersections, now using front wheels positions as reference
  * Temporarily removed Kawasaki Ninja motorbikes because the model was having some stability issues

## CARLA 0.8.3

  * Added two-wheeled vehicles, 3 bicycles and 4 motorbikes
  * Several art optimizations (CARLA is now about 10% faster)
    - Improved the performance of vegetation assets, adjusted LOD and culling distance, set billboards where possible
    - Drastically reduced the number of polygons of the landscape while keeping the original shape
    - Removed some high-cost unnecessary assets
    - Remodelled Mustang and NissanMicra, now with less polygons and materials, better textures and LOD
    - Remodelled building SM_TerracedHouse_01, now with more polygons but less materials and better textures
  * CARLA releases include now a Dockerfile for building docker images
  * Change in HUD: replace "FPS" by "Simulation Step"
  * The current map name is now included in the scene description message sent to the client
  * Adapted "manual_control.py" and "view_start_positions.py" to use the map name sent by the simulator
  * Improved the vehicle spawning algorithm, now it tries to spawn as much cars as possible even if there are not enough spawn points
  * "Setup.sh" is now faster and accepts an argument to run multiple jobs in parallel
  * Fixed foliage distance culling using wrong distance in "Low Mode"
  * Fixed NissanMicra slightly turning left when driving straight

## CARLA 0.8.2

  * Revamped driving benchmark
    - Changed name from benchmark to driving benchmark
    - Fully Redesigned the architecture of the module
    - Added a lot more documentation
    - Now you can stop and resume the benchmarks you run
  * Rolled back vehicle's location to the pivot of the mesh instead of the center of the bounding box
  * Added relative transform of the vehicle's bounding box to the measurements, player and non-players
  * Added "frame number" to each sensor measurement so it is possible to sync all the measurements based on the frame they are produced
  * Improved vehicle spawner to better handle spawning failures
  * Walkers use now a closer angle to detect vehicles, so they don't stop moving if a car passes nearby
  * Fixed lighting artefact causing the road to change its brightness depending on the distance to the camera
  * Fixed captured images overexposed in Low mode
  * Fixed illegal character in asset name
  * Fixed editing sun azimuth angle in CarlaWeadther.ini had no effect
  * Fixed crash when using a non-standard image size in DirectX (Windows)
  * Fixed issue with using multiple "SceneCaptureToDiskCamera"

## CARLA 0.8.1

  * New Python example for visualizing the player start positions
  * Fixed box extent of non-player agents was sent in centimeters instead of meters
  * Fixed speed limits were sent in km/h instead of m/s
  * Fixed issue in Volkswagen T2 wheels causing it to overturn

## CARLA 0.8.0

  * Upgraded to Unreal Engine 4.18
  * Created our own pedestrian 3D models free to use and distribute
  * Removed Epic's Automotive Materials dependencies
  * 360 Lidars support (similar to Velodyne HDL-32E or VLP-16) thanks to Anton Pechenko (Yandex)
    - Ray-cast based
    - Configurable settings
    - Added methods to save points to disk as PLY file
  * Added quality level settings
    - Low: low quality graphics, about 3 times faster with one camera
    - Epic: best quality (as before)
  * Measurements now use SI units
    - Locations:    m
    - Speed:        m/s
    - Acceleration: m/s^2
    - Collisions:   kg*m/s
    - Angles:       degrees
  * Added API methods to convert depth images to a point cloud
    - New method "image_converter.depth_to_local_point_cloud"
    - A supplementary image can be passed to attach colors to the points
    - New client example generates a point cloud in world coordinates
    - Added Transform class to Python API
  * Performance optimizations
    - Significant speed improvements in both Epic and Low modes
    - Fixed materials and improved shaders for roads, architecture, sidewalks, foliage, landscapes, cars, walkers, reflections, water
    - Execution of a set of Project and Engine parameters to improve performance (quality, vsync, AO, occlusion)
    - Generation of the road pieces using static meshes and actors instead of a single actor with instanced meshes
      - Improved performance since now is able to apply occlusion and draw distance
    - Images are captured asynchronously in the render thread
      - In asynchronous mode, images may arrive up to two frames later
      - In synchronous mode, game thread is blocked until images are ready
    - Blueprint code optimizations for vehicles, walkers, and splines
    - Added a way to configure different quality levels with culling distance and materials configuration
  * Refactored sensor related code to ease adding new sensors in the future
  * Added vehicle box extent to player measurements
  * Removed the player from the list of non-player agents
  * Adjusted bounding boxes to vehicles' height
  * Changed vehicles' center to match bounding box
  * Added autopilot mode to manual_control.py
  * Added quality level options to manual_control.py and client_example.py
  * Replaced background landscape and trees by a matte painting
  * Fixed road map generated some meshes twice
  * Small improvements to Windows support
    - Fixed issues with the Makefile
    - Fixed asset names too long or containing special characters

## CARLA 0.7.1

  * New Python API module: Benchmark
    - Defines a set of tasks and conditions to test a certain agent
    - Contains a starting benchmark, CoRL2017
    - Contains Agent Class: Interface for benchmarking AIs
  * New Python API module: Basic Planner (Temporary Hack)
    - Provide routes for the agent
    - Contains AStar module to find the shortest route
  * Other Python API improvements
    - Converter class to convert between Unreal world and map units
    - Metrics module to summarize benchmark results
  * Send vehicle's roll, pitch, and yaw to client (orientation is now deprecated)
  * New RoutePlanner class for assigning fixed routes to autopilot (IntersectionEntrance has been removed)
  * Create a random engine for each vehicle, which greatly improves repeatability
  * Add option to skip content download in Setup.sh
  * Few small fixes to the city assets

## CARLA 0.7.0

  * New Python client API
    - Cleaner and more robust
    - Compatible with Python 2 and 3
    - Improved exception handling
    - Improved examples
    - Included methods for parsing the images
    - Better documentation
    - Protocol: renamed "ai_control" to "autopilot_control"
    - Merged testing client
    - Added the maps for both cities, the client can now access the car position within the lane
  * Make CARLA start without client by default
  * Added wind effect to some trees and plants
  * Improvements to the existing weather presets
  * Build script: skip content download if up-to-date

## CARLA 0.6.0

  * Included Unreal project and reorganised folders
  * Enabled semantic segmentation by default
  * Added Felipe's Python client
  * New build system (Linux only)
  * Few fixes to city assets

## CARLA 0.5.4

  * Added command-line parameter -carla-no-hud
  * Remove override gamma from weather settings
  * Fixed issue road map generation hangs cooking command
  * Organise Python client and make sample script
  * Rename maps
    - CARLA_ORIGIN_0 --> Town02
    - CARLA_ORIGIN_1 --> Town01
  * Fixed Carla-Cola machine falling at begin play

## CARLA 0.5.3

  * Fixed issues with weather
  * Fixed missing building

## CARLA 0.5.2

  * Autopilot mode has been removed, now server sends AI control together with measurements every frame
  * State and position of traffic lights and signs are now included in the measurements too
  * Added a python console client
  * Fixed crash when client sends an invalid player start
  * Fixed some issues with the dynamic weather not looking as it used to do
  * Fixed some collision boxes missing

## CARLA 0.5.1

  * Fixed issue server was destroyed on every reset, closing the connection
  * Fixed issue agent servers connect too late
  * Improvements to the python client
  * Added python client test suite for testing the release
  * Added image converter
  * Fixed missing floor on CARLA_ORIGIN_0
  * Changed sidewalk texture
  * Improvements on the physics of some vehicles
  * More props and decals added to the cities

## CARLA 0.5.0

  * Upgraded to Unreal Engine 4.17
    - Fixes memory leaks
    - Fixes crashes with C++ std classes
  * Redesigned CarlaServer
    - Faster, avoids unnecessary copies
    - Sends images as raw data (no compression)
    - Supports synchronous and asynchronous mode
    - Networking operation have a time-out
    - Synchronous methods have a time-out
    - Pure C interface for better compatibility
    - Unit tests with GoogleTest
  * New server-client protocol
    - Upgraded to proto3
    - Supports repeated fields
    - Optionally send information about all dynamic agents in the scene
    - Now sends transforms instead of locations only
    - Autopilot mode added to control
  * New build system to avoid linkage issues
  * Added autopilot mode
  * Added an on-board camera to the car
  * Added traffic lights and speed limit to player state
  * Added player pawn selection to config file
  * Improved blueprint interface of the C++ classes
  * Some performance improvements to vehicle controllers
  * Fix issues with depth material in Windows
  * Fix issues with random engine not being available for vehicles
  * Fixed issue that compiling a release hang when saving the road map
  * Added more content; 7 vehicles, 30 pedestrians, many decals and props
  * Randomized pedestrian clothing
  * Many improvements and fixes to the city levels and assets
  * Added sub-surface scattering to vegetation
  * Added key binding to change weather during play
  * Added key binding to toggle autopilot mode
  * Added a second camera to the player

## CARLA 0.4.6

  * Add weather presets specific for each level
  * Some map fixes, adjust weather presets specific for each level
  * Fixed regression that some walkers may go at extremely slow and fast speeds

## CARLA 0.4.5

  * Add random seeds to config file
  * Improve logging
  * Removed rotation of map CARLA_ORIGIN_1

## CARLA 0.4.4

  * Fixed regression walkers despawning when stopping after seeing a car
  * Changed, collision is only registered if player moves faster than 1 km/h
  * Fixed issue walkers resume movement after sensing nothing, but the car is still there sometimes
  * Few improvements to the city assets

## CARLA 0.4.3

  * Fixed issue with reward, intersect other lane wasn't sent to the client
  * Improvements to the AI of other vehicles, and how they detect pedestrians
  * Improvements to the AI of the pedestrians, trying to avoid slightly better the cars
  * Made roads collision channel WorldStatic
  * Tune several vehicles' physics and engine
  * Fixed issue with vehicles bouncing back after hitting a pedestrian
  * Add bigger box to pedestrians to avoid accidents
  * Make vehicles spawn in order instead of randomly

## CARLA 0.4.2

  * Fixed issues with the server-client protocol
  * More improvements to the AI of other vehicles, now they barely crash
  * Improved the physics of some vehicles
  * Tweak the city for better AI of other vehicles

## CARLA 0.4.1

  * Improved AI of other vehicles, still needs some adjustment, but now they crash much less
  * Fixed wrong semantic segmentation label of the poles of traffic lights and signs
  * Added randomized vehicle license plates
  * Few improvements to the city assets

## CARLA 0.4.0

  * Made vehicle input more realistic, now reverse and brake use different input
  * Changed server-client protocol
    - CarlaSettings.ini is sent for every new episode
    - Control is extended with brake, reverse and handbrake
  * Set a clearer hierarchy for loading settings files
  * Made camera post-process settings able to change depending on the weather
  * Added basic functionality for NPC vehicles
  * Some improvements to the walker spawner
  * Generate road map metadata on save
  * Added command-line switch -carla-no-networking
  * Improved verbosity control of CarlaServer
  * Fixed issue with server that two threads used 100% CPU
  * Fixed issue with the attachment of the main camera to the player
  * Fixed issues with CarlaServer interface with Unreal, does not use STL containers anymore
  * Fixed issue with server not running below 30 fps at fixed frame rate, added physics sub-stepping
  * Fixed issues with some weather settings
  * Added randomized pedestrians with their AI and animations
  * Added other vehicles with their AI and physics
  * Added traffic lights and signs
  * Tweaked capture image to look similar to main camera
  * Changed car input to match settings in plugin
  * General improvements to levels and assets

## CARLA 0.3.0

  * Added basic dynamic weather functionality
    - Weather and sun light can be changed during game
    - Presets stored in config file CarlaWeather.ini
    - Added some presets for dynamic weather
  * Add basic functionality to spawn pedestrians
  * Split road meshes for intersections and turns for better precission of the road map
  * Better debug for road map
  * Implemented collision count for other cars and pedestrians
  * Command line argument -carla-settings now accepts relative paths
  * Improved performance when semantic segmentation is disabled
  * Improved tagger system
  * Implemented nav-mesh and spawn points for pedestrians
  * Added new cars
  * Added dynamic street lights
  * General improvements to levels and assets
  * Make the car jump

## CARLA 0.2.4

  * Fixed serialization of road map resulting in a huge map size
  * Some optimizations in the vegetation
  * Implemented more LODS

## CARLA 0.2.3

  * Fixed rounding errors in HUD (100% was shown as 99%, 30 FPS as 29 FPS)
  * Fixed crash when player goes out of road map
  * Fixed several issues related to the transform of the road map (wasn't working in CARLA_ORIGIN_1)
  * Make custom depth pass disable by default (semantic segmentation won't work by default)
  * Fixed road width in T-intersections
  * Implement road LOD
  * Fixed missing assets

## CARLA 0.2.2

  * Implemented signals for off-road and opposite lane invasion
  * Fixed linking issues (use Unreal's libpng)
  * Fixed memory leak in PNG compression
  * Added boundaries to the map
  * Several fixes in the map content

## CARLA 0.2.1

  * Fixed the memory leak related to protobuf issues
  * Fixed color shift in semantic segmentation and depth
  * Added in-game timestamp (now sending both OS and in-game)

## CARLA 0.2.0

  * Fixed Depth issues
  * Fixed random crash due to an invalid player start position
  * Added semantic segmentation
  * Changed codification to PNG
  * Camera configuration through config INI file

## CARLA 0.1.1

  * Added build system for Windows and Linux
  * Added more content

## CARLA 0.1.0

  * Added basic functionality<|MERGE_RESOLUTION|>--- conflicted
+++ resolved
@@ -1,4 +1,3 @@
-<<<<<<< HEAD
 ## Latest changes
 
   * Updated the Python API to enable the user to acquire a traffic light's pole index and all traffic lights in it's group
@@ -7,13 +6,9 @@
   * Fixed global route planner to handle round about turns and made the code consistent with local planner
   * Basic agent integrated with global router
   * Fixed local planner to avoid premature route pruning at path overlaps
-=======
-## Latest Changes
-
   * Fixed `manual_control.py` and `no_rendering_mode.py` to prevent crashes when used in "no rendering mode"
   * Refactored `no_rendering_mode.py` to improve performance and interface
->>>>>>> 5e8964ca
-
+  
 ## CARLA 0.9.3
 
   * Upgraded to Unreal Engine 4.21
