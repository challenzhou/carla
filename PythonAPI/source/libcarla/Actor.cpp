// Copyright (c) 2017 Computer Vision Center (CVC) at the Universitat Autonoma
// de Barcelona (UAB).
//
// This work is licensed under the terms of the MIT license.
// For a copy, see <https://opensource.org/licenses/MIT>.

#include <carla/client/Actor.h>
#include <carla/client/TrafficLight.h>
#include <carla/client/Vehicle.h>
#include <carla/client/Walker.h>
#include <carla/rpc/TrafficLightState.h>

#include <boost/python/suite/indexing/vector_indexing_suite.hpp>

#include <ostream>
#include <iostream>

namespace carla {
namespace client {

  std::ostream &operator<<(std::ostream &out, const Actor &actor) {
    out << "Actor(id=" << actor.GetId() << ", type=" << actor.GetTypeId() << ')';
    return out;
  }

} // namespace client
} // namespace carla

static auto GetSemanticTags(const carla::client::Actor &self) {
  const auto &tags = self.GetSemanticTags();
  boost::python::list result;
  for (auto &&item : tags) {
    result.append(item);
  }
  return result;
}

void export_actor() {
  using namespace boost::python;
  namespace cc = carla::client;
  namespace cr = carla::rpc;

<<<<<<< HEAD
  // class_<std::vector<int>>("vector_of_ints")
  //   .def(vector_indexing_suite<std::vector<int>>())
  //   .def(self_ns::str(self_ns::self))
  // ;

  class_<cc::Actor, boost::noncopyable, boost::shared_ptr<cc::Actor>>("Actor", no_init)
    // work-around, force return copy to resolve Actor instead of ActorState.
    .add_property("id", CALL_RETURNING_COPY(cc::Actor, GetId))
    .add_property("type_id", CALL_RETURNING_COPY(cc::Actor, GetTypeId))
    .add_property("parent", CALL_RETURNING_COPY(cc::Actor, GetParent))
    .add_property("semantic_tags", &GetSemanticTags)
    .add_property("is_alive", CALL_RETURNING_COPY(cc::Actor, IsAlive))
    // .add_property("attributes", +[](const cc::Actor &self) {
    //   boost::python::dict atttribute_dict;
    //   for (auto &&attribute_value : self.GetAttributes()) {
    //     atttribute_dict[attribute_value.GetId()] = attribute_value.GetValue();
    //   }
    //   return atttribute_dict;
    //   })
    .def("get_world", CALL_RETURNING_COPY(cc::Actor, GetWorld))
    .def("get_location", &cc::Actor::GetLocation)
    .def("get_transform", &cc::Actor::GetTransform)
    .def("get_velocity", &cc::Actor::GetVelocity)
    .def("get_acceleration", &cc::Actor::GetAcceleration)
    .def("set_location", &cc::Actor::SetLocation, (arg("location")))
    .def("set_transform", &cc::Actor::SetTransform, (arg("transform")))
    .def("set_simulate_physics", &cc::Actor::SetSimulatePhysics, (arg("enabled")=true))
    .def("destroy", CALL_WITHOUT_GIL(cc::Actor, Destroy))
    .def(self_ns::str(self_ns::self))
=======
  class_<std::vector<int>>("vector_of_ints")
      .def(vector_indexing_suite<std::vector<int>>())
      .def(self_ns::str(self_ns::self))
  ;

  class_<cc::Actor, boost::noncopyable, boost::shared_ptr<cc::Actor>>("Actor", no_init)
  // work-around, force return copy to resolve Actor instead of ActorState.
      .add_property("id", CALL_RETURNING_COPY(cc::Actor, GetId))
      .add_property("type_id", CALL_RETURNING_COPY(cc::Actor, GetTypeId))
      .add_property("parent", CALL_RETURNING_COPY(cc::Actor, GetParent))
      .add_property("semantic_tags", &GetSemanticTags)
      .add_property("is_alive", CALL_RETURNING_COPY(cc::Actor, IsAlive))
      .add_property("attributes", +[] (const cc::Actor &self) {
    boost::python::dict atttribute_dict;
    for (auto &&attribute_value : self.GetAttributes()) {
      atttribute_dict[attribute_value.GetId()] = attribute_value.GetValue();
    }
    return atttribute_dict;
  })
      .def("get_world", CALL_RETURNING_COPY(cc::Actor, GetWorld))
      .def("get_location", &cc::Actor::GetLocation)
      .def("get_transform", &cc::Actor::GetTransform)
      .def("get_velocity", &cc::Actor::GetVelocity)
      .def("get_angular_velocity", &cc::Actor::GetAngularVelocity)
      .def("get_acceleration", &cc::Actor::GetAcceleration)
      .def("set_location", &cc::Actor::SetLocation, (arg("location")))
      .def("set_transform", &cc::Actor::SetTransform, (arg("transform")))
      .def("set_velocity", &cc::Actor::SetVelocity, (arg("vector")))
      .def("set_angular_velocity", &cc::Actor::SetAngularVelocity, (arg("vector")))
      .def("add_impulse", &cc::Actor::AddImpulse, (arg("vector")))
      .def("set_simulate_physics", &cc::Actor::SetSimulatePhysics, (arg("enabled") = true))
      .def("destroy", CALL_WITHOUT_GIL(cc::Actor, Destroy))
      .def(self_ns::str(self_ns::self))
>>>>>>> 2c5e115f
  ;

  class_<cc::Vehicle, bases<cc::Actor>, boost::noncopyable, boost::shared_ptr<cc::Vehicle>>("Vehicle",
      no_init)
      .add_property("bounding_box", CALL_RETURNING_COPY(cc::Vehicle, GetBoundingBox))
      .def("apply_control", &cc::Vehicle::ApplyControl, (arg("control")))
      .def("get_control", &cc::Vehicle::GetControl)
      .def("set_autopilot", &cc::Vehicle::SetAutopilot, (arg("enabled") = true))
      .def("get_speed_limit", &cc::Vehicle::GetSpeedLimit)
      .def("get_traffic_light_state", &cc::Vehicle::GetTrafficLightState)
      .def("is_at_traffic_light", &cc::Vehicle::IsAtTrafficLight)
      .def("get_traffic_light", &cc::Vehicle::GetTrafficLight)
      .def(self_ns::str(self_ns::self))
  ;

  class_<cc::Walker, bases<cc::Actor>, boost::noncopyable, boost::shared_ptr<cc::Walker>>("Walker", no_init)
      .add_property("bounding_box", CALL_RETURNING_COPY(cc::Walker, GetBoundingBox))
      .def("apply_control", &cc::Walker::ApplyControl, (arg("control")))
      .def("get_control", &cc::Walker::GetWalkerControl)
      .def(self_ns::str(self_ns::self))
  ;

  enum_<cr::TrafficLightState>("TrafficLightState")
      .value("Red", cr::TrafficLightState::Red)
      .value("Yellow", cr::TrafficLightState::Yellow)
      .value("Green", cr::TrafficLightState::Green)
      .value("Off", cr::TrafficLightState::Off)
      .value("Unknown", cr::TrafficLightState::Unknown)
  ;

  class_<cc::TrafficLight, bases<cc::Actor>, boost::noncopyable, boost::shared_ptr<cc::TrafficLight>>(
      "TrafficLight",
      no_init)
      .add_property("state", &cc::TrafficLight::GetState)
      .def("set_state", &cc::TrafficLight::SetState, (arg("state")))
      .def("get_state", &cc::TrafficLight::GetState)
      .def("set_green_time", &cc::TrafficLight::SetGreenTime, (arg("green_time")))
      .def("get_green_time", &cc::TrafficLight::GetGreenTime)
      .def("set_yellow_time", &cc::TrafficLight::SetYellowTime, (arg("yellow_time")))
      .def("get_yellow_time", &cc::TrafficLight::GetYellowTime)
      .def("set_red_time", &cc::TrafficLight::SetRedTime, (arg("red_time")))
      .def("get_red_time", &cc::TrafficLight::GetRedTime)
      .def("get_elapsed_time", &cc::TrafficLight::GetElapsedTime)
      .def("freeze", &cc::TrafficLight::Freeze, (arg("freeze")))
      .def("is_frozen", &cc::TrafficLight::IsFrozen)
      .def(self_ns::str(self_ns::self))
  ;
}<|MERGE_RESOLUTION|>--- conflicted
+++ resolved
@@ -40,7 +40,6 @@
   namespace cc = carla::client;
   namespace cr = carla::rpc;
 
-<<<<<<< HEAD
   // class_<std::vector<int>>("vector_of_ints")
   //   .def(vector_indexing_suite<std::vector<int>>())
   //   .def(self_ns::str(self_ns::self))
@@ -70,41 +69,6 @@
     .def("set_simulate_physics", &cc::Actor::SetSimulatePhysics, (arg("enabled")=true))
     .def("destroy", CALL_WITHOUT_GIL(cc::Actor, Destroy))
     .def(self_ns::str(self_ns::self))
-=======
-  class_<std::vector<int>>("vector_of_ints")
-      .def(vector_indexing_suite<std::vector<int>>())
-      .def(self_ns::str(self_ns::self))
-  ;
-
-  class_<cc::Actor, boost::noncopyable, boost::shared_ptr<cc::Actor>>("Actor", no_init)
-  // work-around, force return copy to resolve Actor instead of ActorState.
-      .add_property("id", CALL_RETURNING_COPY(cc::Actor, GetId))
-      .add_property("type_id", CALL_RETURNING_COPY(cc::Actor, GetTypeId))
-      .add_property("parent", CALL_RETURNING_COPY(cc::Actor, GetParent))
-      .add_property("semantic_tags", &GetSemanticTags)
-      .add_property("is_alive", CALL_RETURNING_COPY(cc::Actor, IsAlive))
-      .add_property("attributes", +[] (const cc::Actor &self) {
-    boost::python::dict atttribute_dict;
-    for (auto &&attribute_value : self.GetAttributes()) {
-      atttribute_dict[attribute_value.GetId()] = attribute_value.GetValue();
-    }
-    return atttribute_dict;
-  })
-      .def("get_world", CALL_RETURNING_COPY(cc::Actor, GetWorld))
-      .def("get_location", &cc::Actor::GetLocation)
-      .def("get_transform", &cc::Actor::GetTransform)
-      .def("get_velocity", &cc::Actor::GetVelocity)
-      .def("get_angular_velocity", &cc::Actor::GetAngularVelocity)
-      .def("get_acceleration", &cc::Actor::GetAcceleration)
-      .def("set_location", &cc::Actor::SetLocation, (arg("location")))
-      .def("set_transform", &cc::Actor::SetTransform, (arg("transform")))
-      .def("set_velocity", &cc::Actor::SetVelocity, (arg("vector")))
-      .def("set_angular_velocity", &cc::Actor::SetAngularVelocity, (arg("vector")))
-      .def("add_impulse", &cc::Actor::AddImpulse, (arg("vector")))
-      .def("set_simulate_physics", &cc::Actor::SetSimulatePhysics, (arg("enabled") = true))
-      .def("destroy", CALL_WITHOUT_GIL(cc::Actor, Destroy))
-      .def(self_ns::str(self_ns::self))
->>>>>>> 2c5e115f
   ;
 
   class_<cc::Vehicle, bases<cc::Actor>, boost::noncopyable, boost::shared_ptr<cc::Vehicle>>("Vehicle",
